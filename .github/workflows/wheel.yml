name: Python wheels

on:
  push:
    branches: [main, master, good]
    tags: ['v*.*.*']
  pull_request:
  workflow_dispatch:

jobs:
  build-wheels:
    name: Build wheels on ${{ matrix.os }}
    runs-on: ${{ matrix.os }}
    strategy:
      fail-fast: false
      matrix:
        os: [ubuntu-latest, macos-latest, windows-latest]

    steps:
      - name: Checkout
        uses: actions/checkout@v4
        with:
          fetch-depth: 0
          clean: true

      - name: Clean any prebuilt native libs in package
        shell: bash
<<<<<<< HEAD
        run: rm -f clients/python/tacozip/libtacozip.* clients/python/tacozip/tacozip.dll || true
=======
        run: rm -f clients/python/tacozip/libtacozip.* || true
>>>>>>> 14a6d8b8

      - name: Set up Python
        uses: actions/setup-python@v5
        with:
          python-version: '3.11'

      # Required for aarch64 Linux wheels on x86_64 runners
      - name: Set up QEMU (arm64)
        if: runner.os == 'Linux'
        uses: docker/setup-qemu-action@v3
        with:
          platforms: arm64

      # Quick smoke test that the arm64 container can run
      - name: Verify arm64 container runs
        if: runner.os == 'Linux'
        run: docker run --rm --platform linux/arm64 quay.io/pypa/manylinux2014_aarch64:2025.04.19-1 uname -m

      - name: Install cibuildwheel
        run: |
          python -m pip install --upgrade pip
          pip install cibuildwheel==2.*

      - name: Build wheels with cibuildwheel
        shell: bash
        env:
          # Python versions to build
          CIBW_BUILD: "cp39-* cp310-* cp311-* cp312-* cp313-*"
          # Skip PyPy and old 32-bit images
          CIBW_SKIP: "pp* *-win32 *-manylinux_i686"

          # ===== Linux =====
          CIBW_ARCHS_LINUX: "x86_64 aarch64"
          CIBW_MANYLINUX_X86_64_IMAGE: "manylinux2014"
          CIBW_MANYLINUX_AARCH64_IMAGE: "manylinux2014"
          CIBW_REPAIR_WHEEL_COMMAND_LINUX: "auditwheel repair -w {dest_dir} {wheel}"

          # ===== macOS (universal2) =====
          CIBW_ARCHS_MACOS: "universal2"
          CIBW_ENVIRONMENT_MACOS: |
            MACOSX_DEPLOYMENT_TARGET=11.0
          CIBW_REPAIR_WHEEL_COMMAND_MACOS: >-
            bash -exc "
              python -m pip install delocate &&
<<<<<<< HEAD
              delocate-wheel --require-archs {delocate_archs} -w {dest_dir} -v {wheel}
=======
              python -c 'import zipfile; w=\"{wheel}\"; print(\"== Wheel before delocate ==\"); [print(n) for n in zipfile.ZipFile(w).namelist()]' &&
              find . -name '*.dylib' -exec echo 'File: {}' \; -exec file {} \; -exec lipo -info {} \; 2>/dev/null || true &&
              if lipo -info clients/python/tacozip/libtacozip.dylib | grep -q '{delocate_archs}'; then
                delocate-wheel --require-archs {delocate_archs} -w {dest_dir} -v {wheel}
              else
                echo 'WARNING: arch mismatch, copying wheel without delocate'
                cp {wheel} {dest_dir}/
              fi
>>>>>>> 14a6d8b8
            "

          # ===== Windows =====
          CIBW_ARCHS_WINDOWS: "AMD64"

          # ===== Build native lib (stage into package) =====
          # Build the shared library with CMake and copy it into clients/python/tacozip/
          # Normalize the filename so setuptools package_data picks it reliably.
          CIBW_BEFORE_ALL_LINUX: >
            bash -exc "
              python -m pip install cmake ninja &&
<<<<<<< HEAD
              rm -rf build/release &&
              mkdir -p clients/python/tacozip && : > clients/python/tacozip/__init__.py &&
              cp -f README.md clients/python/ || true &&
              cmake -S . -B build/release -G Ninja -DCMAKE_BUILD_TYPE=Release -DTACOZIP_ENABLE_IPO=OFF &&
              cmake --build build/release -j &&
              so_path=$(find build/release -maxdepth 2 -type f -name 'libtacozip*.so*' | head -n1) &&
              echo 'Found SO:' ${so_path:-NONE} &&
              test -n \"$so_path\" || (echo 'libtacozip.so not found' >&2; exit 2) &&
              cp \"$so_path\" clients/python/tacozip/libtacozip.so
=======
              rm -rf build &&
              cp -f README.md clients/python/ || true &&
              mkdir -p clients/python/tacozip && touch clients/python/tacozip/__init__.py &&
              cmake -S . -B build -G Ninja -DCMAKE_BUILD_TYPE=Release -DTACOZIP_ENABLE_IPO=OFF &&
              cmake --build build -j &&
              cp build/libtacozip.so clients/python/tacozip/
>>>>>>> 14a6d8b8
            "
          CIBW_BEFORE_ALL_MACOS: >
            bash -exc "
              python -m pip install cmake ninja &&
<<<<<<< HEAD
              rm -rf build/release &&
              mkdir -p clients/python/tacozip && : > clients/python/tacozip/__init__.py &&
              cp -f README.md clients/python/ || true &&
              cmake -S . -B build/release -G Ninja \
=======
              rm -rf build &&
              cp -f README.md clients/python/ || true &&
              mkdir -p clients/python/tacozip && touch clients/python/tacozip/__init__.py &&
              cmake -S . -B build -G Ninja \
>>>>>>> 14a6d8b8
                -DCMAKE_BUILD_TYPE=Release \
                -DTACOZIP_ENABLE_IPO=OFF \
                -DCMAKE_OSX_DEPLOYMENT_TARGET=${MACOSX_DEPLOYMENT_TARGET} \
                -DCMAKE_OSX_ARCHITECTURES='x86_64;arm64' &&
<<<<<<< HEAD
              cmake --build build/release -j &&
              dylib_path=$(find build/release -maxdepth 2 -type f -name 'libtacozip*.dylib' | head -n1) &&
              echo 'Found DYLIB:' ${dylib_path:-NONE} &&
              test -n \"$dylib_path\" || (echo 'libtacozip.dylib not found' >&2; exit 2) &&
              cp \"$dylib_path\" clients/python/tacozip/libtacozip.dylib
=======
              cmake --build build -j &&
              cp build/libtacozip.dylib clients/python/tacozip/ &&
              lipo -info clients/python/tacozip/libtacozip.dylib | grep -q 'x86_64' &&
              lipo -info clients/python/tacozip/libtacozip.dylib | grep -q 'arm64'
>>>>>>> 14a6d8b8
            "
          CIBW_BEFORE_ALL_WINDOWS: >
            bash -exc "
              python -m pip install cmake ninja &&
<<<<<<< HEAD
              rm -rf build/release &&
              mkdir -p clients/python/tacozip && ( [ -f clients/python/tacozip/__init__.py ] || echo > clients/python/tacozip/__init__.py ) &&
              cp -f README.md clients/python/ || true &&
              cmake -S . -B build/release -G Ninja -DCMAKE_BUILD_TYPE=Release &&
              cmake --build build/release -j &&
              dll_path=$( (find build/release -maxdepth 2 -type f -name 'tacozip*.dll' | head -n1) || true ) &&
              echo 'Found DLL:' ${dll_path:-NONE} &&
              test -n \"$dll_path\" || (echo 'tacozip.dll not found' >&2; exit 2) &&
              cp \"$dll_path\" clients/python/tacozip/tacozip.dll
            "
        run: |
          # Precheck: the normalized shared library must be present before building wheels
          echo "Package contents before wheel build:"
          ls -l clients/python/tacozip || true
          if [ "$RUNNER_OS" = "Windows" ]; then
            powershell -Command "if (!(Test-Path 'clients/python/tacozip/tacozip.dll')) { Get-ChildItem clients/python/tacozip | ForEach-Object { Write-Host $_.FullName }; Write-Error 'Missing tacozip.dll' ; exit 1 }"
          elif [ "$RUNNER_OS" = "macOS" ]; then
            test -f clients/python/tacozip/libtacozip.dylib || (echo 'Missing libtacozip.dylib' && ls -l clients/python/tacozip && exit 1)
          else
            test -f clients/python/tacozip/libtacozip.so || (echo 'Missing libtacozip.so' && ls -l clients/python/tacozip && exit 1)
          fi

=======
              rm -rf build &&
              cp -f README.md clients/python/ || true &&
              mkdir -p clients/python/tacozip && ( [ -f clients/python/tacozip/__init__.py ] || echo > clients/python/tacozip/__init__.py ) &&
              cmake -S . -B build -G Ninja -DCMAKE_BUILD_TYPE=Release &&
              cmake --build build -j &&
              cp build/tacozip.dll clients/python/tacozip/ || cp build/Release/tacozip.dll clients/python/tacozip/
            "
        run: |
>>>>>>> 14a6d8b8
          cibuildwheel clients/python --output-dir wheelhouse
          ls -l wheelhouse

      - name: Verify wheel packages native library
        shell: bash
        run: |
          wheel=$(ls wheelhouse/*.whl | head -n1)
          echo "Inspecting $wheel"
          python - <<'PY'
import sys, os, zipfile, glob
wheel = glob.glob('wheelhouse/*.whl')[0]
name = 'tacozip.dll' if os.getenv('RUNNER_OS') == 'Windows' else ('libtacozip.dylib' if os.getenv('RUNNER_OS') == 'macOS' else 'libtacozip.so')
with zipfile.ZipFile(wheel) as z:
    names = z.namelist()
    if not any(n.endswith(name) for n in names):
        raise SystemExit(f"{name} missing from {wheel}")
print('Found', name, 'in wheel')
PY

      - name: Upload wheels (artifact)
        uses: actions/upload-artifact@v4
        with:
          name: wheels-${{ matrix.os }}
          path: wheelhouse/*.whl

  publish:
    name: Publish to PyPI (on tag)
    needs: build-wheels
    runs-on: ubuntu-latest
    if: startsWith(github.ref, 'refs/tags/v')
    steps:
      - name: Download built wheels
        uses: actions/download-artifact@v4
        with:
          path: dist
          pattern: wheels-*
          merge-multiple: true

      - name: List artifacts to publish
        shell: bash
        run: |
          echo "Files in dist/:"
          ls -l dist || true
          echo "Wheel files:"
          find dist -type f -name '*.whl' -print || true

      - name: Publish to PyPI
        uses: pypa/gh-action-pypi-publish@v1.12.4
        with:
          packages_dir: dist
          user: __token__
          password: ${{ secrets.PYPI_API_TOKEN }}
          skip-existing: true
          verbose: true<|MERGE_RESOLUTION|>--- conflicted
+++ resolved
@@ -25,11 +25,7 @@
 
       - name: Clean any prebuilt native libs in package
         shell: bash
-<<<<<<< HEAD
         run: rm -f clients/python/tacozip/libtacozip.* clients/python/tacozip/tacozip.dll || true
-=======
-        run: rm -f clients/python/tacozip/libtacozip.* || true
->>>>>>> 14a6d8b8
 
       - name: Set up Python
         uses: actions/setup-python@v5
@@ -74,18 +70,7 @@
           CIBW_REPAIR_WHEEL_COMMAND_MACOS: >-
             bash -exc "
               python -m pip install delocate &&
-<<<<<<< HEAD
               delocate-wheel --require-archs {delocate_archs} -w {dest_dir} -v {wheel}
-=======
-              python -c 'import zipfile; w=\"{wheel}\"; print(\"== Wheel before delocate ==\"); [print(n) for n in zipfile.ZipFile(w).namelist()]' &&
-              find . -name '*.dylib' -exec echo 'File: {}' \; -exec file {} \; -exec lipo -info {} \; 2>/dev/null || true &&
-              if lipo -info clients/python/tacozip/libtacozip.dylib | grep -q '{delocate_archs}'; then
-                delocate-wheel --require-archs {delocate_archs} -w {dest_dir} -v {wheel}
-              else
-                echo 'WARNING: arch mismatch, copying wheel without delocate'
-                cp {wheel} {dest_dir}/
-              fi
->>>>>>> 14a6d8b8
             "
 
           # ===== Windows =====
@@ -97,7 +82,6 @@
           CIBW_BEFORE_ALL_LINUX: >
             bash -exc "
               python -m pip install cmake ninja &&
-<<<<<<< HEAD
               rm -rf build/release &&
               mkdir -p clients/python/tacozip && : > clients/python/tacozip/__init__.py &&
               cp -f README.md clients/python/ || true &&
@@ -107,50 +91,27 @@
               echo 'Found SO:' ${so_path:-NONE} &&
               test -n \"$so_path\" || (echo 'libtacozip.so not found' >&2; exit 2) &&
               cp \"$so_path\" clients/python/tacozip/libtacozip.so
-=======
-              rm -rf build &&
-              cp -f README.md clients/python/ || true &&
-              mkdir -p clients/python/tacozip && touch clients/python/tacozip/__init__.py &&
-              cmake -S . -B build -G Ninja -DCMAKE_BUILD_TYPE=Release -DTACOZIP_ENABLE_IPO=OFF &&
-              cmake --build build -j &&
-              cp build/libtacozip.so clients/python/tacozip/
->>>>>>> 14a6d8b8
             "
           CIBW_BEFORE_ALL_MACOS: >
             bash -exc "
               python -m pip install cmake ninja &&
-<<<<<<< HEAD
               rm -rf build/release &&
               mkdir -p clients/python/tacozip && : > clients/python/tacozip/__init__.py &&
               cp -f README.md clients/python/ || true &&
               cmake -S . -B build/release -G Ninja \
-=======
-              rm -rf build &&
-              cp -f README.md clients/python/ || true &&
-              mkdir -p clients/python/tacozip && touch clients/python/tacozip/__init__.py &&
-              cmake -S . -B build -G Ninja \
->>>>>>> 14a6d8b8
                 -DCMAKE_BUILD_TYPE=Release \
                 -DTACOZIP_ENABLE_IPO=OFF \
                 -DCMAKE_OSX_DEPLOYMENT_TARGET=${MACOSX_DEPLOYMENT_TARGET} \
                 -DCMAKE_OSX_ARCHITECTURES='x86_64;arm64' &&
-<<<<<<< HEAD
               cmake --build build/release -j &&
               dylib_path=$(find build/release -maxdepth 2 -type f -name 'libtacozip*.dylib' | head -n1) &&
               echo 'Found DYLIB:' ${dylib_path:-NONE} &&
               test -n \"$dylib_path\" || (echo 'libtacozip.dylib not found' >&2; exit 2) &&
               cp \"$dylib_path\" clients/python/tacozip/libtacozip.dylib
-=======
-              cmake --build build -j &&
-              cp build/libtacozip.dylib clients/python/tacozip/ &&
-              lipo -info clients/python/tacozip/libtacozip.dylib | grep -q 'x86_64' &&
-              lipo -info clients/python/tacozip/libtacozip.dylib | grep -q 'arm64'
->>>>>>> 14a6d8b8
             "
           CIBW_BEFORE_ALL_WINDOWS: >
             bash -exc "
               python -m pip install cmake ninja &&
-<<<<<<< HEAD
               rm -rf build/release &&
               mkdir -p clients/python/tacozip && ( [ -f clients/python/tacozip/__init__.py ] || echo > clients/python/tacozip/__init__.py ) &&
               cp -f README.md clients/python/ || true &&
@@ -173,16 +134,6 @@
             test -f clients/python/tacozip/libtacozip.so || (echo 'Missing libtacozip.so' && ls -l clients/python/tacozip && exit 1)
           fi
 
-=======
-              rm -rf build &&
-              cp -f README.md clients/python/ || true &&
-              mkdir -p clients/python/tacozip && ( [ -f clients/python/tacozip/__init__.py ] || echo > clients/python/tacozip/__init__.py ) &&
-              cmake -S . -B build -G Ninja -DCMAKE_BUILD_TYPE=Release &&
-              cmake --build build -j &&
-              cp build/tacozip.dll clients/python/tacozip/ || cp build/Release/tacozip.dll clients/python/tacozip/
-            "
-        run: |
->>>>>>> 14a6d8b8
           cibuildwheel clients/python --output-dir wheelhouse
           ls -l wheelhouse
 
